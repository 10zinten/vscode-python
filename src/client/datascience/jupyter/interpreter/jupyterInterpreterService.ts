--- conflicted
+++ resolved
@@ -51,25 +51,8 @@
         // is cached to only run once
         await this.setInitialInterpreter(token);
 
-<<<<<<< HEAD
-        const resolveToUndefinedWhenCancelled = createPromiseFromCancellation({
-            cancelAction: 'resolve',
-            defaultValue: undefined,
-            token
-        });
-        // For backwards compatiblity check if we have a cached interpreter (older version of extension).
-        // If that interpreter has everything we need then use that.
-        let interpreter = await Promise.race([
-            this.getInterpreterFromChangeOfOlderVersionOfExtension(),
-            resolveToUndefinedWhenCancelled
-        ]);
-        if (interpreter) {
-            return interpreter;
-        }
-=======
         return this._selectedInterpreter;
     }
->>>>>>> bd9615ac
 
     // To be run one initial time. Check our saved locations and then current interpreter to try to start off
     // with a valid jupyter interpreter
@@ -84,18 +67,7 @@
             });
         }
 
-<<<<<<< HEAD
-        const interpreterDetails = await Promise.race([
-            this.interpreterService.getInterpreterDetails(pythonPath, undefined),
-            resolveToUndefinedWhenCancelled
-        ]);
-        if (interpreterDetails) {
-            this._selectedInterpreter = interpreterDetails;
-        }
-        return interpreterDetails;
-=======
         return this.getInitialInterpreterPromise;
->>>>>>> bd9615ac
     }
 
     /**
