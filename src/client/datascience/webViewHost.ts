--- conflicted
+++ resolved
@@ -1,376 +1,368 @@
-// Copyright (c) Microsoft Corporation. All rights reserved.
-// Licensed under the MIT License.
-'use strict';
-import '../common/extensions';
-
-import { injectable, unmanaged } from 'inversify';
-import { ConfigurationChangeEvent, ViewColumn, WebviewPanel, WorkspaceConfiguration } from 'vscode';
-
-import { IWebPanel, IWebPanelMessageListener, IWebPanelProvider, IWorkspaceService } from '../common/application/types';
-import { traceInfo, traceWarning } from '../common/logger';
-import { IConfigurationService, IDisposable, Resource } from '../common/types';
-import { createDeferred, Deferred } from '../common/utils/async';
-import * as localize from '../common/utils/localize';
-import { noop } from '../common/utils/misc';
-import { StopWatch } from '../common/utils/stopWatch';
-import { captureTelemetry, sendTelemetryEvent } from '../telemetry';
-import { DefaultTheme, Telemetry } from './constants';
-import { CssMessages, IGetCssRequest, IGetMonacoThemeRequest, SharedMessages } from './messages';
-import { ICodeCssGenerator, IDataScienceExtraSettings, IThemeFinder, WebViewViewChangeEventArgs } from './types';
-
-@injectable() // For some reason this is necessary to get the class hierarchy to work.
-export abstract class WebViewHost<IMapping> implements IDisposable {
-    protected viewState: { visible: boolean; active: boolean } = { visible: false, active: false };
-    private disposed: boolean = false;
-    private webPanel: IWebPanel | undefined;
-    private webPanelInit: Deferred<void> | undefined = createDeferred<void>();
-    private messageListener: IWebPanelMessageListener;
-    private themeChangeHandler: IDisposable | undefined;
-    private settingsChangeHandler: IDisposable | undefined;
-    private themeIsDarkPromise: Deferred<boolean> | undefined = createDeferred<boolean>();
-    private startupStopwatch = new StopWatch();
-
-    constructor(
-        @unmanaged() protected configService: IConfigurationService,
-        @unmanaged() private provider: IWebPanelProvider,
-        @unmanaged() private cssGenerator: ICodeCssGenerator,
-        @unmanaged() protected themeFinder: IThemeFinder,
-        @unmanaged() protected workspaceService: IWorkspaceService,
-        @unmanaged()
-        messageListenerCtor: (
-            callback: (message: string, payload: {}) => void,
-            viewChanged: (panel: IWebPanel) => void,
-            disposed: () => void
-        ) => IWebPanelMessageListener,
-        @unmanaged() private rootPath: string,
-        @unmanaged() private scripts: string[],
-        @unmanaged() private title: string,
-        @unmanaged() private viewColumn: ViewColumn,
-        @unmanaged() private readonly useWebViewServer: boolean
-    ) {
-        // Create our message listener for our web panel.
-        this.messageListener = messageListenerCtor(
-            this.onMessage.bind(this),
-            this.webPanelViewStateChanged.bind(this),
-            this.dispose.bind(this)
-        );
-
-        // Listen for settings changes from vscode.
-        this.themeChangeHandler = this.workspaceService.onDidChangeConfiguration(this.onPossibleSettingsChange, this);
-
-        // Listen for settings changes
-        this.settingsChangeHandler = this.configService
-<<<<<<< HEAD
-            .getSettings()
-=======
-            .getSettings(undefined)
->>>>>>> bd9615ac
-            .onDidChange(this.onDataScienceSettingsChanged.bind(this));
-
-        // Send the first settings message
-        this.onDataScienceSettingsChanged().ignoreErrors();
-
-        // Send the loc strings
-        this.postMessageInternal(SharedMessages.LocInit, localize.getCollectionJSON()).ignoreErrors();
-    }
-
-    public async show(preserveFocus: boolean): Promise<void> {
-        if (!this.isDisposed) {
-            // Then show our web panel.
-            if (this.webPanel) {
-                await this.webPanel.show(preserveFocus);
-            }
-        }
-    }
-
-    public updateCwd(cwd: string): void {
-        if (this.webPanel) {
-            this.webPanel.updateCwd(cwd);
-        }
-    }
-
-    public dispose() {
-        if (!this.isDisposed) {
-            this.disposed = true;
-            if (this.webPanel) {
-                this.webPanel.close();
-                this.webPanel = undefined;
-            }
-            if (this.themeChangeHandler) {
-                this.themeChangeHandler.dispose();
-                this.themeChangeHandler = undefined;
-            }
-            if (this.settingsChangeHandler) {
-                this.settingsChangeHandler.dispose();
-                this.settingsChangeHandler = undefined;
-            }
-            this.webPanelInit = undefined;
-            this.themeIsDarkPromise = undefined;
-        }
-    }
-
-    public setTitle(newTitle: string) {
-        if (!this.isDisposed && this.webPanel) {
-            this.webPanel.setTitle(newTitle);
-        }
-    }
-
-    public setTheme(isDark: boolean) {
-        if (this.themeIsDarkPromise && !this.themeIsDarkPromise.resolved) {
-            this.themeIsDarkPromise.resolve(isDark);
-        } else {
-            this.themeIsDarkPromise = createDeferred<boolean>();
-            this.themeIsDarkPromise.resolve(isDark);
-        }
-    }
-
-    protected abstract getOwningResource(): Promise<Resource>;
-
-    protected get isDisposed(): boolean {
-        return this.disposed;
-    }
-
-    //tslint:disable-next-line:no-any
-    protected onMessage(message: string, payload: any) {
-        switch (message) {
-            case SharedMessages.Started:
-                this.webPanelRendered();
-                break;
-
-            case CssMessages.GetCssRequest:
-                this.handleCssRequest(payload as IGetCssRequest).ignoreErrors();
-                break;
-
-            case CssMessages.GetMonacoThemeRequest:
-                this.handleMonacoThemeRequest(payload as IGetMonacoThemeRequest).ignoreErrors();
-                break;
-
-            default:
-                break;
-        }
-    }
-
-    protected postMessage<M extends IMapping, T extends keyof M>(type: T, payload?: M[T]): Promise<void> {
-        // Then send it the message
-        return this.postMessageInternal(type.toString(), payload);
-    }
-
-    protected shareMessage<M extends IMapping, T extends keyof M>(type: T, payload?: M[T]) {
-        // Send our remote message.
-        this.messageListener.onMessage(type.toString(), payload);
-    }
-
-    protected onViewStateChanged(_args: WebViewViewChangeEventArgs) {
-        noop();
-    }
-
-    // tslint:disable-next-line:no-any
-    protected async postMessageInternal(type: string, payload?: any): Promise<void> {
-        if (this.webPanelInit) {
-            // Make sure the webpanel is up before we send it anything.
-            await this.webPanelInit.promise;
-
-            // Then send it the message
-            this.webPanel?.postMessage({ type: type.toString(), payload: payload });
-        }
-    }
-
-    protected async generateDataScienceExtraSettings(): Promise<IDataScienceExtraSettings> {
-        const resource = await this.getOwningResource();
-        const editor = this.workspaceService.getConfiguration('editor');
-        const workbench = this.workspaceService.getConfiguration('workbench');
-        const theme = !workbench ? DefaultTheme : workbench.get<string>('colorTheme', DefaultTheme);
-        return {
-            ...this.configService.getSettings(resource).datascience,
-            extraSettings: {
-                editor: {
-                    cursor: this.getValue(editor, 'cursorStyle', 'line'),
-                    cursorBlink: this.getValue(editor, 'cursorBlinking', 'blink'),
-                    autoClosingBrackets: this.getValue(editor, 'autoClosingBrackets', 'languageDefined'),
-                    autoClosingQuotes: this.getValue(editor, 'autoClosingQuotes', 'languageDefined'),
-                    autoSurround: this.getValue(editor, 'autoSurround', 'languageDefined'),
-                    autoIndent: this.getValue(editor, 'autoIndent', false),
-                    fontLigatures: this.getValue(editor, 'fontLigatures', false),
-                    scrollBeyondLastLine: this.getValue(editor, 'scrollBeyondLastLine', true),
-                    // VS Code puts a value for this, but it's 10 (the explorer bar size) not 14 the editor size
-                    verticalScrollbarSize: this.getValue(editor, 'scrollbar.verticalScrollbarSize', 14),
-                    fontSize: this.getValue(editor, 'fontSize', 14),
-                    fontFamily: this.getValue(editor, 'fontFamily', "Consolas, 'Courier New', monospace")
-                },
-                theme: theme
-            },
-            intellisenseOptions: {
-                quickSuggestions: {
-                    other: this.getValue(editor, 'quickSuggestions.other', true),
-                    comments: this.getValue(editor, 'quickSuggestions.comments', false),
-                    strings: this.getValue(editor, 'quickSuggestions.strings', false)
-                },
-                acceptSuggestionOnEnter: this.getValue(editor, 'acceptSuggestionOnEnter', 'on'),
-                quickSuggestionsDelay: this.getValue(editor, 'quickSuggestionsDelay', 10),
-                suggestOnTriggerCharacters: this.getValue(editor, 'suggestOnTriggerCharacters', true),
-                tabCompletion: this.getValue(editor, 'tabCompletion', 'on'),
-                suggestLocalityBonus: this.getValue(editor, 'suggest.localityBonus', true),
-                suggestSelection: this.getValue(editor, 'suggestSelection', 'recentlyUsed'),
-                wordBasedSuggestions: this.getValue(editor, 'wordBasedSuggestions', true),
-                parameterHintsEnabled: this.getValue(editor, 'parameterHints.enabled', true)
-            }
-        };
-    }
-
-    protected isDark(): Promise<boolean> {
-        return this.themeIsDarkPromise ? this.themeIsDarkPromise.promise : Promise.resolve(false);
-    }
-
-    protected async loadWebPanel(cwd: string, webViewPanel?: WebviewPanel) {
-        // Make not disposed anymore
-        this.disposed = false;
-
-        // Setup our init promise for the web panel. We use this to make sure we're in sync with our
-        // react control.
-        this.webPanelInit = this.webPanelInit ? this.webPanelInit : createDeferred();
-
-        // Setup a promise that will wait until the webview passes back
-        // a message telling us what them is in use
-        this.themeIsDarkPromise = this.themeIsDarkPromise ? this.themeIsDarkPromise : createDeferred<boolean>();
-
-        // Load our actual web panel
-
-        traceInfo(`Loading web panel. Panel is ${this.webPanel ? 'set' : 'notset'}`);
-
-        // Create our web panel (it's the UI that shows up for the history)
-        if (this.webPanel === undefined) {
-            const resource = await this.getOwningResource();
-
-            // Get our settings to pass along to the react control
-            const settings = await this.generateDataScienceExtraSettings();
-            const insiders = this.configService.getSettings(resource).insidersChannel;
-
-            traceInfo('Loading web view...');
-
-            let startHttpServer = false;
-
-            if (typeof settings.useWebViewServer === 'boolean') {
-                // Always allow user to turn this feature on/off via settings.
-                startHttpServer = settings.useWebViewServer === true;
-            } else {
-                // Determine if we should start an HTTP server or not based on if in the insider's channel or
-                // if it's forced on.
-                startHttpServer = this.useWebViewServer || insiders !== 'off';
-            }
-
-            traceWarning(`startHttpServer=${startHttpServer}, will not be used. Temporarily turned off`);
-
-            // Use this script to create our web view panel. It should contain all of the necessary
-            // script to communicate with this class.
-            this.webPanel = await this.provider.create({
-                viewColumn: this.viewColumn,
-                listener: this.messageListener,
-                title: this.title,
-                rootPath: this.rootPath,
-                scripts: this.scripts,
-                settings,
-                startHttpServer: false,
-                cwd,
-                webViewPanel
-            });
-
-            traceInfo('Web view created.');
-        }
-    }
-
-    private getValue<T>(workspaceConfig: WorkspaceConfiguration, section: string, defaultValue: T): T {
-        if (workspaceConfig) {
-            return workspaceConfig.get(section, defaultValue);
-        }
-        return defaultValue;
-    }
-
-    private webPanelViewStateChanged = (webPanel: IWebPanel) => {
-        const visible = webPanel.isVisible();
-        const active = webPanel.isActive();
-        const current = { visible, active };
-        const previous = { visible: this.viewState.visible, active: this.viewState.active };
-        this.viewState.visible = visible;
-        this.viewState.active = active;
-        this.onViewStateChanged({ current, previous });
-    };
-
-    @captureTelemetry(Telemetry.WebviewStyleUpdate)
-    private async handleCssRequest(request: IGetCssRequest): Promise<void> {
-        const settings = await this.generateDataScienceExtraSettings();
-        const requestIsDark = settings.ignoreVscodeTheme ? false : request.isDark;
-        this.setTheme(requestIsDark);
-        const isDark = settings.ignoreVscodeTheme
-            ? false
-            : await this.themeFinder.isThemeDark(settings.extraSettings.theme);
-<<<<<<< HEAD
-        const css = await this.cssGenerator.generateThemeCss(requestIsDark, settings.extraSettings.theme);
-=======
-        const resource = await this.getOwningResource();
-        const css = await this.cssGenerator.generateThemeCss(resource, requestIsDark, settings.extraSettings.theme);
->>>>>>> bd9615ac
-        return this.postMessageInternal(CssMessages.GetCssResponse, {
-            css,
-            theme: settings.extraSettings.theme,
-            knownDark: isDark
-        });
-    }
-
-    @captureTelemetry(Telemetry.WebviewMonacoStyleUpdate)
-    private async handleMonacoThemeRequest(request: IGetMonacoThemeRequest): Promise<void> {
-        const settings = await this.generateDataScienceExtraSettings();
-        const isDark = settings.ignoreVscodeTheme ? false : request.isDark;
-        this.setTheme(isDark);
-        const resource = await this.getOwningResource();
-        const monacoTheme = await this.cssGenerator.generateMonacoTheme(resource, isDark, settings.extraSettings.theme);
-        return this.postMessageInternal(CssMessages.GetMonacoThemeResponse, { theme: monacoTheme });
-    }
-
-    // tslint:disable-next-line:no-any
-    private webPanelRendered() {
-        if (this.webPanelInit && !this.webPanelInit.resolved) {
-            // Send telemetry for startup
-            sendTelemetryEvent(Telemetry.WebviewStartup, this.startupStopwatch.elapsedTime, { type: this.title });
-
-            // Resolve our started promise. This means the webpanel is ready to go.
-            this.webPanelInit.resolve();
-
-            traceInfo('Web view react rendered');
-        }
-    }
-
-    // Post a message to our webpanel and update our new datascience settings
-    private onPossibleSettingsChange = async (event: ConfigurationChangeEvent) => {
-        if (
-            event.affectsConfiguration('workbench.colorTheme') ||
-            event.affectsConfiguration('editor.fontSize') ||
-            event.affectsConfiguration('editor.fontFamily') ||
-            event.affectsConfiguration('editor.cursorStyle') ||
-            event.affectsConfiguration('editor.cursorBlinking') ||
-            event.affectsConfiguration('editor.autoClosingBrackets') ||
-            event.affectsConfiguration('editor.autoClosingQuotes') ||
-            event.affectsConfiguration('editor.autoSurround') ||
-            event.affectsConfiguration('editor.autoIndent') ||
-            event.affectsConfiguration('editor.scrollBeyondLastLine') ||
-            event.affectsConfiguration('editor.fontLigatures') ||
-            event.affectsConfiguration('editor.scrollbar.verticalScrollbarSize') ||
-            event.affectsConfiguration('files.autoSave') ||
-            event.affectsConfiguration('files.autoSaveDelay') ||
-            event.affectsConfiguration('python.dataScience.enableGather')
-        ) {
-            // See if the theme changed
-            const newSettings = await this.generateDataScienceExtraSettings();
-            if (newSettings) {
-                const dsSettings = JSON.stringify(newSettings);
-                this.postMessageInternal(SharedMessages.UpdateSettings, dsSettings).ignoreErrors();
-            }
-        }
-    };
-
-    // Post a message to our webpanel and update our new datascience settings
-    private onDataScienceSettingsChanged = async () => {
-        // Stringify our settings to send over to the panel
-        const dsSettings = JSON.stringify(await this.generateDataScienceExtraSettings());
-        this.postMessageInternal(SharedMessages.UpdateSettings, dsSettings).ignoreErrors();
-    };
-}
+// Copyright (c) Microsoft Corporation. All rights reserved.
+// Licensed under the MIT License.
+'use strict';
+import '../common/extensions';
+
+import { injectable, unmanaged } from 'inversify';
+import { ConfigurationChangeEvent, ViewColumn, WebviewPanel, WorkspaceConfiguration } from 'vscode';
+
+import { IWebPanel, IWebPanelMessageListener, IWebPanelProvider, IWorkspaceService } from '../common/application/types';
+import { traceInfo, traceWarning } from '../common/logger';
+import { IConfigurationService, IDisposable, Resource } from '../common/types';
+import { createDeferred, Deferred } from '../common/utils/async';
+import * as localize from '../common/utils/localize';
+import { noop } from '../common/utils/misc';
+import { StopWatch } from '../common/utils/stopWatch';
+import { captureTelemetry, sendTelemetryEvent } from '../telemetry';
+import { DefaultTheme, Telemetry } from './constants';
+import { CssMessages, IGetCssRequest, IGetMonacoThemeRequest, SharedMessages } from './messages';
+import { ICodeCssGenerator, IDataScienceExtraSettings, IThemeFinder, WebViewViewChangeEventArgs } from './types';
+
+@injectable() // For some reason this is necessary to get the class hierarchy to work.
+export abstract class WebViewHost<IMapping> implements IDisposable {
+    protected viewState: { visible: boolean; active: boolean } = { visible: false, active: false };
+    private disposed: boolean = false;
+    private webPanel: IWebPanel | undefined;
+    private webPanelInit: Deferred<void> | undefined = createDeferred<void>();
+    private messageListener: IWebPanelMessageListener;
+    private themeChangeHandler: IDisposable | undefined;
+    private settingsChangeHandler: IDisposable | undefined;
+    private themeIsDarkPromise: Deferred<boolean> | undefined = createDeferred<boolean>();
+    private startupStopwatch = new StopWatch();
+
+    constructor(
+        @unmanaged() protected configService: IConfigurationService,
+        @unmanaged() private provider: IWebPanelProvider,
+        @unmanaged() private cssGenerator: ICodeCssGenerator,
+        @unmanaged() protected themeFinder: IThemeFinder,
+        @unmanaged() protected workspaceService: IWorkspaceService,
+        @unmanaged()
+        messageListenerCtor: (
+            callback: (message: string, payload: {}) => void,
+            viewChanged: (panel: IWebPanel) => void,
+            disposed: () => void
+        ) => IWebPanelMessageListener,
+        @unmanaged() private rootPath: string,
+        @unmanaged() private scripts: string[],
+        @unmanaged() private title: string,
+        @unmanaged() private viewColumn: ViewColumn,
+        @unmanaged() private readonly useWebViewServer: boolean
+    ) {
+        // Create our message listener for our web panel.
+        this.messageListener = messageListenerCtor(
+            this.onMessage.bind(this),
+            this.webPanelViewStateChanged.bind(this),
+            this.dispose.bind(this)
+        );
+
+        // Listen for settings changes from vscode.
+        this.themeChangeHandler = this.workspaceService.onDidChangeConfiguration(this.onPossibleSettingsChange, this);
+
+        // Listen for settings changes
+        this.settingsChangeHandler = this.configService
+            .getSettings(undefined)
+            .onDidChange(this.onDataScienceSettingsChanged.bind(this));
+
+        // Send the first settings message
+        this.onDataScienceSettingsChanged().ignoreErrors();
+
+        // Send the loc strings
+        this.postMessageInternal(SharedMessages.LocInit, localize.getCollectionJSON()).ignoreErrors();
+    }
+
+    public async show(preserveFocus: boolean): Promise<void> {
+        if (!this.isDisposed) {
+            // Then show our web panel.
+            if (this.webPanel) {
+                await this.webPanel.show(preserveFocus);
+            }
+        }
+    }
+
+    public updateCwd(cwd: string): void {
+        if (this.webPanel) {
+            this.webPanel.updateCwd(cwd);
+        }
+    }
+
+    public dispose() {
+        if (!this.isDisposed) {
+            this.disposed = true;
+            if (this.webPanel) {
+                this.webPanel.close();
+                this.webPanel = undefined;
+            }
+            if (this.themeChangeHandler) {
+                this.themeChangeHandler.dispose();
+                this.themeChangeHandler = undefined;
+            }
+            if (this.settingsChangeHandler) {
+                this.settingsChangeHandler.dispose();
+                this.settingsChangeHandler = undefined;
+            }
+            this.webPanelInit = undefined;
+            this.themeIsDarkPromise = undefined;
+        }
+    }
+
+    public setTitle(newTitle: string) {
+        if (!this.isDisposed && this.webPanel) {
+            this.webPanel.setTitle(newTitle);
+        }
+    }
+
+    public setTheme(isDark: boolean) {
+        if (this.themeIsDarkPromise && !this.themeIsDarkPromise.resolved) {
+            this.themeIsDarkPromise.resolve(isDark);
+        } else {
+            this.themeIsDarkPromise = createDeferred<boolean>();
+            this.themeIsDarkPromise.resolve(isDark);
+        }
+    }
+
+    protected abstract getOwningResource(): Promise<Resource>;
+
+    protected get isDisposed(): boolean {
+        return this.disposed;
+    }
+
+    //tslint:disable-next-line:no-any
+    protected onMessage(message: string, payload: any) {
+        switch (message) {
+            case SharedMessages.Started:
+                this.webPanelRendered();
+                break;
+
+            case CssMessages.GetCssRequest:
+                this.handleCssRequest(payload as IGetCssRequest).ignoreErrors();
+                break;
+
+            case CssMessages.GetMonacoThemeRequest:
+                this.handleMonacoThemeRequest(payload as IGetMonacoThemeRequest).ignoreErrors();
+                break;
+
+            default:
+                break;
+        }
+    }
+
+    protected postMessage<M extends IMapping, T extends keyof M>(type: T, payload?: M[T]): Promise<void> {
+        // Then send it the message
+        return this.postMessageInternal(type.toString(), payload);
+    }
+
+    protected shareMessage<M extends IMapping, T extends keyof M>(type: T, payload?: M[T]) {
+        // Send our remote message.
+        this.messageListener.onMessage(type.toString(), payload);
+    }
+
+    protected onViewStateChanged(_args: WebViewViewChangeEventArgs) {
+        noop();
+    }
+
+    // tslint:disable-next-line:no-any
+    protected async postMessageInternal(type: string, payload?: any): Promise<void> {
+        if (this.webPanelInit) {
+            // Make sure the webpanel is up before we send it anything.
+            await this.webPanelInit.promise;
+
+            // Then send it the message
+            this.webPanel?.postMessage({ type: type.toString(), payload: payload });
+        }
+    }
+
+    protected async generateDataScienceExtraSettings(): Promise<IDataScienceExtraSettings> {
+        const resource = await this.getOwningResource();
+        const editor = this.workspaceService.getConfiguration('editor');
+        const workbench = this.workspaceService.getConfiguration('workbench');
+        const theme = !workbench ? DefaultTheme : workbench.get<string>('colorTheme', DefaultTheme);
+        return {
+            ...this.configService.getSettings(resource).datascience,
+            extraSettings: {
+                editor: {
+                    cursor: this.getValue(editor, 'cursorStyle', 'line'),
+                    cursorBlink: this.getValue(editor, 'cursorBlinking', 'blink'),
+                    autoClosingBrackets: this.getValue(editor, 'autoClosingBrackets', 'languageDefined'),
+                    autoClosingQuotes: this.getValue(editor, 'autoClosingQuotes', 'languageDefined'),
+                    autoSurround: this.getValue(editor, 'autoSurround', 'languageDefined'),
+                    autoIndent: this.getValue(editor, 'autoIndent', false),
+                    fontLigatures: this.getValue(editor, 'fontLigatures', false),
+                    scrollBeyondLastLine: this.getValue(editor, 'scrollBeyondLastLine', true),
+                    // VS Code puts a value for this, but it's 10 (the explorer bar size) not 14 the editor size
+                    verticalScrollbarSize: this.getValue(editor, 'scrollbar.verticalScrollbarSize', 14),
+                    fontSize: this.getValue(editor, 'fontSize', 14),
+                    fontFamily: this.getValue(editor, 'fontFamily', "Consolas, 'Courier New', monospace")
+                },
+                theme: theme
+            },
+            intellisenseOptions: {
+                quickSuggestions: {
+                    other: this.getValue(editor, 'quickSuggestions.other', true),
+                    comments: this.getValue(editor, 'quickSuggestions.comments', false),
+                    strings: this.getValue(editor, 'quickSuggestions.strings', false)
+                },
+                acceptSuggestionOnEnter: this.getValue(editor, 'acceptSuggestionOnEnter', 'on'),
+                quickSuggestionsDelay: this.getValue(editor, 'quickSuggestionsDelay', 10),
+                suggestOnTriggerCharacters: this.getValue(editor, 'suggestOnTriggerCharacters', true),
+                tabCompletion: this.getValue(editor, 'tabCompletion', 'on'),
+                suggestLocalityBonus: this.getValue(editor, 'suggest.localityBonus', true),
+                suggestSelection: this.getValue(editor, 'suggestSelection', 'recentlyUsed'),
+                wordBasedSuggestions: this.getValue(editor, 'wordBasedSuggestions', true),
+                parameterHintsEnabled: this.getValue(editor, 'parameterHints.enabled', true)
+            }
+        };
+    }
+
+    protected isDark(): Promise<boolean> {
+        return this.themeIsDarkPromise ? this.themeIsDarkPromise.promise : Promise.resolve(false);
+    }
+
+    protected async loadWebPanel(cwd: string, webViewPanel?: WebviewPanel) {
+        // Make not disposed anymore
+        this.disposed = false;
+
+        // Setup our init promise for the web panel. We use this to make sure we're in sync with our
+        // react control.
+        this.webPanelInit = this.webPanelInit ? this.webPanelInit : createDeferred();
+
+        // Setup a promise that will wait until the webview passes back
+        // a message telling us what them is in use
+        this.themeIsDarkPromise = this.themeIsDarkPromise ? this.themeIsDarkPromise : createDeferred<boolean>();
+
+        // Load our actual web panel
+
+        traceInfo(`Loading web panel. Panel is ${this.webPanel ? 'set' : 'notset'}`);
+
+        // Create our web panel (it's the UI that shows up for the history)
+        if (this.webPanel === undefined) {
+            const resource = await this.getOwningResource();
+
+            // Get our settings to pass along to the react control
+            const settings = await this.generateDataScienceExtraSettings();
+            const insiders = this.configService.getSettings(resource).insidersChannel;
+
+            traceInfo('Loading web view...');
+
+            let startHttpServer = false;
+
+            if (typeof settings.useWebViewServer === 'boolean') {
+                // Always allow user to turn this feature on/off via settings.
+                startHttpServer = settings.useWebViewServer === true;
+            } else {
+                // Determine if we should start an HTTP server or not based on if in the insider's channel or
+                // if it's forced on.
+                startHttpServer = this.useWebViewServer || insiders !== 'off';
+            }
+
+            traceWarning(`startHttpServer=${startHttpServer}, will not be used. Temporarily turned off`);
+
+            // Use this script to create our web view panel. It should contain all of the necessary
+            // script to communicate with this class.
+            this.webPanel = await this.provider.create({
+                viewColumn: this.viewColumn,
+                listener: this.messageListener,
+                title: this.title,
+                rootPath: this.rootPath,
+                scripts: this.scripts,
+                settings,
+                startHttpServer: false,
+                cwd,
+                webViewPanel
+            });
+
+            traceInfo('Web view created.');
+        }
+    }
+
+    private getValue<T>(workspaceConfig: WorkspaceConfiguration, section: string, defaultValue: T): T {
+        if (workspaceConfig) {
+            return workspaceConfig.get(section, defaultValue);
+        }
+        return defaultValue;
+    }
+
+    private webPanelViewStateChanged = (webPanel: IWebPanel) => {
+        const visible = webPanel.isVisible();
+        const active = webPanel.isActive();
+        const current = { visible, active };
+        const previous = { visible: this.viewState.visible, active: this.viewState.active };
+        this.viewState.visible = visible;
+        this.viewState.active = active;
+        this.onViewStateChanged({ current, previous });
+    };
+
+    @captureTelemetry(Telemetry.WebviewStyleUpdate)
+    private async handleCssRequest(request: IGetCssRequest): Promise<void> {
+        const settings = await this.generateDataScienceExtraSettings();
+        const requestIsDark = settings.ignoreVscodeTheme ? false : request.isDark;
+        this.setTheme(requestIsDark);
+        const isDark = settings.ignoreVscodeTheme
+            ? false
+            : await this.themeFinder.isThemeDark(settings.extraSettings.theme);
+        const resource = await this.getOwningResource();
+        const css = await this.cssGenerator.generateThemeCss(resource, requestIsDark, settings.extraSettings.theme);
+        return this.postMessageInternal(CssMessages.GetCssResponse, {
+            css,
+            theme: settings.extraSettings.theme,
+            knownDark: isDark
+        });
+    }
+
+    @captureTelemetry(Telemetry.WebviewMonacoStyleUpdate)
+    private async handleMonacoThemeRequest(request: IGetMonacoThemeRequest): Promise<void> {
+        const settings = await this.generateDataScienceExtraSettings();
+        const isDark = settings.ignoreVscodeTheme ? false : request.isDark;
+        this.setTheme(isDark);
+        const resource = await this.getOwningResource();
+        const monacoTheme = await this.cssGenerator.generateMonacoTheme(resource, isDark, settings.extraSettings.theme);
+        return this.postMessageInternal(CssMessages.GetMonacoThemeResponse, { theme: monacoTheme });
+    }
+
+    // tslint:disable-next-line:no-any
+    private webPanelRendered() {
+        if (this.webPanelInit && !this.webPanelInit.resolved) {
+            // Send telemetry for startup
+            sendTelemetryEvent(Telemetry.WebviewStartup, this.startupStopwatch.elapsedTime, { type: this.title });
+
+            // Resolve our started promise. This means the webpanel is ready to go.
+            this.webPanelInit.resolve();
+
+            traceInfo('Web view react rendered');
+        }
+    }
+
+    // Post a message to our webpanel and update our new datascience settings
+    private onPossibleSettingsChange = async (event: ConfigurationChangeEvent) => {
+        if (
+            event.affectsConfiguration('workbench.colorTheme') ||
+            event.affectsConfiguration('editor.fontSize') ||
+            event.affectsConfiguration('editor.fontFamily') ||
+            event.affectsConfiguration('editor.cursorStyle') ||
+            event.affectsConfiguration('editor.cursorBlinking') ||
+            event.affectsConfiguration('editor.autoClosingBrackets') ||
+            event.affectsConfiguration('editor.autoClosingQuotes') ||
+            event.affectsConfiguration('editor.autoSurround') ||
+            event.affectsConfiguration('editor.autoIndent') ||
+            event.affectsConfiguration('editor.scrollBeyondLastLine') ||
+            event.affectsConfiguration('editor.fontLigatures') ||
+            event.affectsConfiguration('editor.scrollbar.verticalScrollbarSize') ||
+            event.affectsConfiguration('files.autoSave') ||
+            event.affectsConfiguration('files.autoSaveDelay') ||
+            event.affectsConfiguration('python.dataScience.enableGather')
+        ) {
+            // See if the theme changed
+            const newSettings = await this.generateDataScienceExtraSettings();
+            if (newSettings) {
+                const dsSettings = JSON.stringify(newSettings);
+                this.postMessageInternal(SharedMessages.UpdateSettings, dsSettings).ignoreErrors();
+            }
+        }
+    };
+
+    // Post a message to our webpanel and update our new datascience settings
+    private onDataScienceSettingsChanged = async () => {
+        // Stringify our settings to send over to the panel
+        const dsSettings = JSON.stringify(await this.generateDataScienceExtraSettings());
+        this.postMessageInternal(SharedMessages.UpdateSettings, dsSettings).ignoreErrors();
+    };
+}